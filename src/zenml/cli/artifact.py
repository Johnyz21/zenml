#  Copyright (c) ZenML GmbH 2021. All Rights Reserved.
#
#  Licensed under the Apache License, Version 2.0 (the "License");
#  you may not use this file except in compliance with the License.
#  You may obtain a copy of the License at:
#
#       http://www.apache.org/licenses/LICENSE-2.0
#
#  Unless required by applicable law or agreed to in writing, software
#  distributed under the License is distributed on an "AS IS" BASIS,
#  WITHOUT WARRANTIES OR CONDITIONS OF ANY KIND, either express
#  or implied. See the License for the specific language governing
#  permissions and limitations under the License.

from typing import List

import click

from zenml.cli import utils as cli_utils
from zenml.cli.cli import cli
from zenml.core.repo import Repository


@cli.group()
def artifact() -> None:
    """Utilities for artifact store"""


@artifact.command("get")
def get_active_artifact_store() -> None:
    """Gets the artifact store of the active stack."""
    artifact_store_name = Repository().get_active_stack().artifact_store_name
    cli_utils.declare(f"Active artifact store: {artifact_store_name}")


@artifact.command(
    "register", context_settings=dict(ignore_unknown_options=True)
)
@click.argument("artifact_store_name", type=str)
@click.argument("artifact_store_type", type=str)
@click.argument("args", nargs=-1, type=click.UNPROCESSED)
@cli_utils.activate_integrations
def register_artifact_store(
    artifact_store_name: str, artifact_store_type: str, args: List[str]
) -> None:
    """Register an artifact store."""

    try:
        parsed_args = cli_utils.parse_unknown_options(args)
    except AssertionError as e:
        cli_utils.error(str(e))
        return

    repo: Repository = Repository()
    # TODO [ENG-188]: Remove when we rework the registry logic
    from zenml.core.component_factory import artifact_store_factory
<<<<<<< HEAD
    from zenml.integrations.registry import integration_registry

    integration_registry.activate_integrations()
=======
>>>>>>> b537d5a7

    comp = artifact_store_factory.get_single_component(artifact_store_type)
    artifact_store = comp(**parsed_args)
    service = repo.get_service()
    service.register_artifact_store(artifact_store_name, artifact_store)
    cli_utils.declare(
        f"Artifact Store `{artifact_store_name}` successfully registered!"
    )


@artifact.command("list")
def list_artifact_stores() -> None:
    """List all available artifact stores from service."""
    service = Repository().get_service()
    cli_utils.title("Artifact Stores:")
    cli_utils.echo_component_list(service.artifact_stores)


@artifact.command("delete")
@click.argument("artifact_store_name", type=str)
def delete_artifact_store(artifact_store_name: str) -> None:
    """Delete a artifact store."""
    service = Repository().get_service()
    service.delete_artifact_store(artifact_store_name)
    cli_utils.declare(f"Deleted artifact store: {artifact_store_name}")<|MERGE_RESOLUTION|>--- conflicted
+++ resolved
@@ -54,12 +54,6 @@
     repo: Repository = Repository()
     # TODO [ENG-188]: Remove when we rework the registry logic
     from zenml.core.component_factory import artifact_store_factory
-<<<<<<< HEAD
-    from zenml.integrations.registry import integration_registry
-
-    integration_registry.activate_integrations()
-=======
->>>>>>> b537d5a7
 
     comp = artifact_store_factory.get_single_component(artifact_store_type)
     artifact_store = comp(**parsed_args)
