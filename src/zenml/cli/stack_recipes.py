--- conflicted
+++ resolved
@@ -64,8 +64,6 @@
     ]
     cli_utils.print_table(stack_recipes)
 
-<<<<<<< HEAD
-=======
     cli_utils.declare("\n" + "To get the latest list of stack recipes, run: ")
     text = Text("zenml stack recipe pull -y", style="markdown.code_block")
     cli_utils.declare(text)
@@ -124,7 +122,6 @@
             "as it was not found in your current working directory."
         )
 
->>>>>>> 5786da55
 
 @stack_recipe.command(help="Find out more about a stack recipe.")
 @click.argument("stack_recipe_name")
@@ -162,7 +159,6 @@
     Args:
         stack_recipe_name: The name of the stack recipe.
     """
-<<<<<<< HEAD
     stack_recipe_path = cli_utils.get_recipe_path(stack_recipe_name)
     if stack_recipe_path is None:
         cli_utils.error(
@@ -172,17 +168,6 @@
     recipe_metadata_yaml = os.path.join(stack_recipe_path, "metadata.yaml")
     recipe_metadata = yaml_utils.read_yaml(recipe_metadata_yaml)
     logger.info(recipe_metadata["Description"])
-=======
-    try:
-        stack_recipe = git_stack_recipes_handler.get_stack_recipes(
-            stack_recipe_name
-        )[0]
-    except KeyError as e:
-        cli_utils.error(str(e))
-    else:
-        metadata = stack_recipe.metadata
-        cli_utils.declare(metadata["Description"])
->>>>>>> 5786da55
 
 
 @stack_recipe.command(help="The active version of the mlstacks recipes.")
@@ -720,7 +705,6 @@
     """
     cli_utils.verify_mlstacks_installation()
     cli_utils.warning(ALPHA_MESSAGE)
-<<<<<<< HEAD
 
     from mlstacks.utils import terraform_utils
 
@@ -756,11 +740,6 @@
     # create a directory for the stack recipe
     unique_dir_name = cli_utils.generate_unique_recipe_directory_name(
         stack_recipe_name
-=======
-    cli_utils.declare(
-        "Servers are no longer deployed by default. Please use the "
-        "`zenml deploy` command to deploy a ZenML server."
->>>>>>> 5786da55
     )
     temp_spec_dir = cli_utils.create_temp_spec_dir(unique_dir_name)
 
