--- conflicted
+++ resolved
@@ -32,12 +32,8 @@
 from zenml.stack import Flavor
 
 GCP_ARTIFACT_STORE_FLAVOR = "gcp"
-<<<<<<< HEAD
 GCP_VM_ORCHESTRATOR_FLAVOR = "gcp_vm"
-GCP_SECRETS_MANAGER_FLAVOR = "gcp_secrets_manager"
-=======
 GCP_SECRETS_MANAGER_FLAVOR = "gcp"
->>>>>>> b5a37116
 GCP_VERTEX_ORCHESTRATOR_FLAVOR = "vertex"
 GCP_VERTEX_STEP_OPERATOR_FLAVOR = "vertex"
 
@@ -65,52 +61,17 @@
         from zenml.integrations.gcp.flavors import (
             GCPArtifactStoreFlavor,
             GCPSecretsManagerFlavor,
+            GcpVMOrchestratorFlavor,
             VertexOrchestratorFlavor,
             VertexStepOperatorFlavor,
         )
 
         return [
-<<<<<<< HEAD
-            FlavorWrapper(
-                name=GCP_ARTIFACT_STORE_FLAVOR,
-                source="zenml.integrations.gcp.artifact_stores"
-                ".GCPArtifactStore",
-                type=StackComponentType.ARTIFACT_STORE,
-                integration=cls.NAME,
-            ),
-            FlavorWrapper(
-                name=GCP_VM_ORCHESTRATOR_FLAVOR,
-                source="zenml.integrations.gcp.orchestrators.GCPVMOrchestrator",
-                type=StackComponentType.ORCHESTRATOR,
-                integration=cls.NAME,
-            ),
-            FlavorWrapper(
-                name=GCP_SECRETS_MANAGER_FLAVOR,
-                source="zenml.integrations.gcp.secrets_manager."
-                "GCPSecretsManager",
-                type=StackComponentType.SECRETS_MANAGER,
-                integration=cls.NAME,
-            ),
-            FlavorWrapper(
-                name=GCP_VERTEX_ORCHESTRATOR_FLAVOR,
-                source="zenml.integrations.gcp.orchestrators"
-                ".VertexOrchestrator",
-                type=StackComponentType.ORCHESTRATOR,
-                integration=cls.NAME,
-            ),
-            FlavorWrapper(
-                name=GCP_VERTEX_STEP_OPERATOR_FLAVOR,
-                source="zenml.integrations.gcp.step_operators"
-                ".VertexStepOperator",
-                type=StackComponentType.STEP_OPERATOR,
-                integration=cls.NAME,
-            ),
-=======
+            GCPArtifactStoreFlavor,
+            GCPSecretsManagerFlavor,
+            GcpVMOrchestratorFlavor,
             VertexOrchestratorFlavor,
             VertexStepOperatorFlavor,
-            GCPSecretsManagerFlavor,
-            GCPArtifactStoreFlavor,
->>>>>>> b5a37116
         ]
 
 
