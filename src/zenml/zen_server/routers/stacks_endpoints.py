--- conflicted
+++ resolved
@@ -16,13 +16,8 @@
 
 from fastapi import APIRouter, Depends, HTTPException
 
-<<<<<<< HEAD
-from zenml.constants import STACK_COMPONENTS, STACKS, VERSION_1
-from zenml.enums import StackComponentType
 from zenml.exceptions import NotAuthorizedError, ValidationError
-=======
 from zenml.constants import STACKS, VERSION_1
->>>>>>> 4be6a175
 from zenml.models import StackModel
 from zenml.zen_server.utils import (
     authorize,
