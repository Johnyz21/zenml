#  Copyright (c) ZenML GmbH 2021. All Rights Reserved.
#
#  Licensed under the Apache License, Version 2.0 (the "License");
#  you may not use this file except in compliance with the License.
#  You may obtain a copy of the License at:
#
#       https://www.apache.org/licenses/LICENSE-2.0
#
#  Unless required by applicable law or agreed to in writing, software
#  distributed under the License is distributed on an "AS IS" BASIS,
#  WITHOUT WARRANTIES OR CONDITIONS OF ANY KIND, either express
#  or implied. See the License for the specific language governing
#  permissions and limitations under the License.
"""ZenML enums."""

import logging
from enum import Enum

from zenml.utils.enum_utils import StrEnum


class ArtifactType(StrEnum):
    """All possible types an artifact can have."""

    DATAANALYSIS = "DataAnalysisArtifact"
    DATA = "DataArtifact"
    MODEL = "ModelArtifact"
    SCHEMA = "SchemaArtifact"
    SERVICE = "ServiceArtifact"
    STATISTICS = "StatisticsArtifact"
    BASE = "BaseArtifact"


class ExecutionStatus(StrEnum):
    """Enum that represents the current status of a step or pipeline run."""

    FAILED = "failed"
    COMPLETED = "completed"
    RUNNING = "running"
    CACHED = "cached"


class LoggingLevels(Enum):
    """Enum for logging levels."""

    NOTSET = logging.NOTSET
    ERROR = logging.ERROR
    WARN = logging.WARN
    INFO = logging.INFO
    DEBUG = logging.DEBUG
    CRITICAL = logging.CRITICAL


class StackComponentType(StrEnum):
    """All possible types a `StackComponent` can have."""

    ALERTER = "alerter"
    ANNOTATOR = "annotator"
    ARTIFACT_STORE = "artifact_store"
    CONTAINER_REGISTRY = "container_registry"
    DATA_VALIDATOR = "data_validator"
    EXPERIMENT_TRACKER = "experiment_tracker"
    FEATURE_STORE = "feature_store"
    MODEL_DEPLOYER = "model_deployer"
    ORCHESTRATOR = "orchestrator"
    SECRETS_MANAGER = "secrets_manager"
    STEP_OPERATOR = "step_operator"

    @property
    def plural(self) -> str:
        """Returns the plural of the enum value.

        Returns:
            The plural of the enum value.
        """
        if self == StackComponentType.CONTAINER_REGISTRY:
            return "container_registries"

        return f"{self.value}s"


class StoreType(StrEnum):
    """Repository Store Backend Types."""

    SQL = "sql"
    REST = "rest"


class ContainerRegistryFlavor(StrEnum):
    """Flavors of container registries."""

    DEFAULT = "default"
    GITHUB = "github"
    DOCKERHUB = "dockerhub"
    GCP = "gcp"
    AZURE = "azure"


class CliCategories(StrEnum):
    """All possible categories for CLI commands.

    Note: The order of the categories is important. The same
    order is used to sort the commands in the CLI help output.
    """

    STACK_COMPONENTS = "Stack Components"
    MODEL_DEPLOYMENT = "Model Deployment"
    INTEGRATIONS = "Integrations"
    MANAGEMENT_TOOLS = "Management Tools"
    IDENTITY_AND_SECURITY = "Identity and Security"
    OTHER_COMMANDS = "Other Commands"


class AnnotationTasks(StrEnum):
    """Supported annotation tasks."""

    IMAGE_CLASSIFICATION = "image_classification"
    OBJECT_DETECTION_BOUNDING_BOXES = "object_detection_bounding_boxes"


class SecretValidationLevel(StrEnum):
    """Secret validation levels."""

    SECRET_AND_KEY_EXISTS = "SECRET_AND_KEY_EXISTS"
    SECRET_EXISTS = "SECRET_EXISTS"
    NONE = "NONE"


class ServerProviderType(StrEnum):
    """ZenML server providers."""

    LOCAL = "local"
    DOCKER = "docker"
<<<<<<< HEAD
    TERRAFORM = "terraform"
=======


class AnalyticsEventSource(StrEnum):
    """Enum to identify analytics events source."""

    ZENML_GO = "zenml go"
>>>>>>> e1a56544
<|MERGE_RESOLUTION|>--- conflicted
+++ resolved
@@ -131,13 +131,10 @@
 
     LOCAL = "local"
     DOCKER = "docker"
-<<<<<<< HEAD
     TERRAFORM = "terraform"
-=======
 
 
 class AnalyticsEventSource(StrEnum):
     """Enum to identify analytics events source."""
 
-    ZENML_GO = "zenml go"
->>>>>>> e1a56544
+    ZENML_GO = "zenml go"