--- conflicted
+++ resolved
@@ -49,8 +49,11 @@
 
     @property
     def is_valid(self):
-        # TODO: [server] the Model should validate if the stack configuration
-        #  is valid in theory
+        """Check if the stack is valid.
+
+        Returns:
+            True if the stack is valid, False otherwise.
+        """
         if (
             StackComponentType.ARTIFACT_STORE
             and StackComponentType.ORCHESTRATOR in self.components.keys()
@@ -157,46 +160,12 @@
             }
         }
 
-<<<<<<< HEAD
-    def to_yaml(self):
-        """Create yaml representation of the Stack Model."""
-=======
-    def get_analytics_metadata(self) -> Dict[str, Any]:
-        """Add the stack components to the stack analytics metadata.
-
-        Returns:
-            Dict of analytics metadata.
-        """
-        metadata = super().get_analytics_metadata()
-        metadata.update(
-            {ct: c.flavor_name for ct, c in self.components.items()}
-        )
-        return metadata
-
-    @property
-    def is_valid(self) -> bool:
-        """Check if the stack is valid.
-
-        Returns:
-            True if the stack is valid, False otherwise.
-        """
-        # TODO: [server] the Model should validate if the stack configuration
-        #  is valid in theory
-        if (
-            StackComponentType.ARTIFACT_STORE
-            and StackComponentType.ORCHESTRATOR in self.components.keys()
-        ):
-            return True
-        else:
-            return False
-
     def to_yaml(self) -> Dict[str, Any]:
         """Create yaml representation of the Stack Model.
 
         Returns:
             The yaml representation of the Stack Model.
         """
->>>>>>> ebfc727f
         component_data = {}
         for component_type, components_list in self.components.items():
             component_dict = json.loads(components_list[0].json())
