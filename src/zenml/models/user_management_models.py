#  Copyright (c) ZenML GmbH 2022. All Rights Reserved.
#
#  Licensed under the Apache License, Version 2.0 (the "License");
#  you may not use this file except in compliance with the License.
#  You may obtain a copy of the License at:
#
#       https://www.apache.org/licenses/LICENSE-2.0
#
#  Unless required by applicable law or agreed to in writing, software
#  distributed under the License is distributed on an "AS IS" BASIS,
#  WITHOUT WARRANTIES OR CONDITIONS OF ANY KIND, either express
#  or implied. See the License for the specific language governing
#  permissions and limitations under the License.
"""Model definitions for users, teams, and roles."""

from datetime import datetime, timedelta
from secrets import token_hex
from typing import TYPE_CHECKING, Any, ClassVar, Dict, List, Optional
from uuid import UUID, uuid4

from pydantic import BaseModel, Field, SecretStr, root_validator

from zenml.config.global_config import GlobalConfiguration
from zenml.exceptions import AuthorizationException
from zenml.logger import get_logger
from zenml.models.constants import MODEL_NAME_FIELD_MAX_LENGTH
from zenml.utils.analytics_utils import AnalyticsTrackedModelMixin
from zenml.utils.enum_utils import StrEnum

logger = get_logger(__name__)

if TYPE_CHECKING:
    from passlib.context import CryptContext  # type: ignore[import]


class RoleModel(AnalyticsTrackedModelMixin):
    """Pydantic object representing a role.

    Attributes:
        id: Id of the role.
        created_at: Date when the role was created.
        name: Name of the role.
        permissions: Set of permissions allowed by this role.
    """

    ANALYTICS_FIELDS: ClassVar[List[str]] = ["id"]

    id: Optional[UUID] = None
    name: str
    created_at: Optional[datetime] = None


class JWTTokenType(StrEnum):
    """The type of JWT token."""

    ACCESS_TOKEN = "access_token"


class JWTToken(BaseModel):
    """Pydantic object representing a JWT token.

    Attributes:
        token: The JWT token.
        token_type: The type of token.
    """

    JWT_ALGORITHM: ClassVar[str] = "HS256"

    token_type: JWTTokenType
    user_id: UUID

    @classmethod
    def decode(cls, token_type: JWTTokenType, token: str) -> "JWTToken":
        """Decodes a JWT access token.

        Decodes a JWT access token and returns a `JWTToken` object with the
        information retrieved from its subject claim.

        Args:
            token_type: The type of token.
            token: The encoded JWT token.

        Returns:
            The decoded JWT access token.

        Raises:
            AuthorizationException: If the token is invalid.
        """
<<<<<<< HEAD
        # import here to keep these dependencies out of the client
        from jose import JWTError, jwt  # type: ignore[import]

=======
>>>>>>> 8903da6d
        try:
            payload = jwt.decode(
                token,
                GlobalConfiguration().jwt_secret_key,
                algorithms=[cls.JWT_ALGORITHM],
            )
        except JWTError as e:
            raise AuthorizationException(f"Invalid JWT token: {e}") from e

        subject: str = payload.get("sub")
        if subject is None:
            raise AuthorizationException(
                "Invalid JWT token: the subject claim is missing"
            )

        try:
            return cls(token_type=token_type, user_id=UUID(subject))
        except ValueError as e:
            raise AuthorizationException(
                f"Invalid JWT token: could not decode subject claim: {e}"
            ) from e

    def encode(self, expire_minutes: Optional[int] = None) -> str:
        """Creates a JWT access token.

        Generates and returns a JWT access token with the subject claim set to
        contain the information in this Pydantic object.

        Args:
            expire_minutes: Number of minutes the token should be valid. If not
                provided, the token will not be set to expire.

        Returns:
            The generated access token.
        """
        # import here to keep these dependencies out of the client
        from jose import jwt

        claims = {
            "sub": str(self.user_id),
        }

        if expire_minutes:
            expire = datetime.utcnow() + timedelta(minutes=expire_minutes)
            claims["exp"] = expire

        token = jwt.encode(
            claims,
            GlobalConfiguration().jwt_secret_key,
            algorithm=self.JWT_ALGORITHM,
        )
        return token


class UserModel(AnalyticsTrackedModelMixin):
    """Pydantic object representing a user.

    Attributes:
        id: Id of the user.
        name: Name of the user.
        full_name: Full name for the user account.
        email: Email address for the user account.
        active: Whether the user account is active.
        created_at: Date when the user was created.
        password: Password for the user account.
        activation_token: Activation token for the user account.
    """

    ANALYTICS_FIELDS: ClassVar[List[str]] = [
        "id",
        "name",
        "full_name",
        "email",
        "active",
    ]

    id: UUID = Field(
        default_factory=uuid4, title="The unique id of the account."
    )
    name: str = Field(
        default="",
        title="The unique username for the account.",
        max_length=MODEL_NAME_FIELD_MAX_LENGTH,
    )
    full_name: str = Field(
        default="",
        title="The full name for the account owner.",
        max_length=MODEL_NAME_FIELD_MAX_LENGTH,
    )
    email: str = Field(
        default="",
        title="The email address associated with the account.",
        max_length=MODEL_NAME_FIELD_MAX_LENGTH,
    )
    active: bool = Field(default=False, title="Active account.")
    password: Optional[SecretStr] = Field(default=None, exclude=True)
    activation_token: Optional[SecretStr] = Field(default=None, exclude=True)
    created_at: datetime = Field(
        default_factory=datetime.now, title="Time when the account was created."
    )
    updated_at: datetime = Field(
        default_factory=datetime.now,
        title="Time when the account was last updated.",
    )

    @classmethod
    def _get_crypt_context(cls) -> "CryptContext":
        """Returns the password encryption context.

        Returns:
            The password encryption context.
        """
        from passlib.context import CryptContext

        return CryptContext(schemes=["bcrypt"], deprecated="auto")

    @classmethod
    def verify_password(
        cls, plain_password: str, user: Optional["UserModel"] = None
    ) -> bool:
        """Verifies a given plain password against the stored password.

        Args:
            plain_password: Input password to be verified.
            user: User for which the password is to be verified.

        Returns:
            True if the passwords match.
        """
        # even when the user or password is not set, we still want to execute
        # the password hash verification to protect against response discrepancy
        # attacks (https://cwe.mitre.org/data/definitions/204.html)
        hash: Optional[str] = None
        if user is not None and user.password is not None and user.active:
            hash = user.password.get_secret_value()
        pwd_context = cls._get_crypt_context()
        return pwd_context.verify(plain_password, hash)

    def get_password(self) -> Optional[str]:
        """Get the password.

        Returns:
            The password as a plain string, if it exists.
        """
        if self.password is None:
            return None
        return self.password.get_secret_value()

    def hash_password(self) -> "UserModel":
        """Hashes the stored password and replaces it with the hashed value.

        Returns:
            The user model, as a convenience.
        """
        if self.password is None:
            return
        pwd_context = self._get_crypt_context()
        self.password = pwd_context.hash(self.password.get_secret_value())
        return self

    @classmethod
    def verify_access_token(cls, token: str) -> Optional["UserModel"]:
        """Verifies an access token.

        Verifies an access token and returns the user that was used to generate
        it if the token is valid and None otherwise.

        Args:
            token: The access token to verify.

        Returns:
            The user that generated the token if valid, None otherwise.
        """
        try:
            access_token = JWTToken.decode(
                token_type=JWTTokenType.ACCESS_TOKEN, token=token
            )
        except AuthorizationException:
            return None

        zen_store = GlobalConfiguration().zen_store
        try:
            user = zen_store.get_user(user_name_or_id=access_token.user_id)
        except KeyError:
            return None

        if access_token.user_id == user.id and user.active:
            return user

        return None

    def generate_access_token(self) -> str:
        """Generates an access token.

        Generates an access token and returns it.
        """
        return JWTToken(
            token_type=JWTTokenType.ACCESS_TOKEN, user_id=self.id
        ).encode()

    def get_activation_token(self) -> Optional[str]:
        """Get the activation token.

        Returns:
            The activation token as a plain string, if it exists.
        """
        if self.activation_token is None:
            return None
        return self.activation_token.get_secret_value()

    def hash_activation_token(self) -> "UserModel":
        """Hashes the activation token and replaces it with the hashed value.

        Returns:
            The user model, as a convenience.
        """
        if self.activation_token is None:
            return
        pwd_context = self._get_crypt_context()
        self.activation_token = pwd_context.hash(
            self.activation_token.get_secret_value()
        )
        return self

    @classmethod
    def verify_activation_token(
        cls, activation_token: str, user: Optional["UserModel"] = None
    ) -> bool:
        """Verifies a given activation token against the stored activation token.

        Args:
            activation_token: Input activation token to be verified.
            user: User for which the activation token is to be verified.

        Returns:
            True if the token is valid.
        """
        # even when the user or token is not set, we still want to execute the
        # token hash verification to protect against response discrepancy
        # attacks (https://cwe.mitre.org/data/definitions/204.html)
        hash: Optional[str] = None
        if (
            user is not None
            and user.activation_token is not None
            and not user.active
        ):
            hash = user.activation_token.get_secret_value()
        pwd_context = cls._get_crypt_context()
        return pwd_context.verify(activation_token, hash)

    def generate_activation_token(self) -> str:
        """Generates and stores a new activation token.

        Returns:
            The generated activation token.
        """
        self.activation_token = token_hex(32)
        return self.activation_token

    class Config:
        """Pydantic configuration class."""

        # Validate attributes when assigning them
        validate_assignment = True
        # Forbid extra attributes to prevent unexpected behavior
        extra = "forbid"


class TeamModel(AnalyticsTrackedModelMixin):
    """Pydantic object representing a team.

    Attributes:
        id: Id of the team.
        created_at: Date when the team was created.
        name: Name of the team.
    """

    ANALYTICS_FIELDS: ClassVar[List[str]] = ["id"]

    id: Optional[UUID] = None
    name: str
    created_at: Optional[datetime] = None


class RoleAssignmentModel(BaseModel):
    """Pydantic object representing a role assignment.

    Attributes:
        id: Id of the role assignment.
        role_id: Id of the role.
        project_id: Optional ID of a project that the role is limited to.
        team_id: Id of a team to which the role is assigned.
        user_id: Id of a user to which the role is assigned.
        created_at: Date when the role was assigned.
    """

    id: Optional[UUID] = None
    role_id: UUID
    project_id: Optional[UUID] = None
    team_id: Optional[UUID] = None
    user_id: Optional[UUID] = None
    created_at: Optional[datetime] = None

    @root_validator
    def ensure_single_entity(cls, values: Dict[str, Any]) -> Dict[str, Any]:
        """Validates that either `user_id` or `team_id` is set.

        Args:
            values: The values to validate.

        Returns:
            The validated values.

        Raises:
            ValueError: If neither `user_id` nor `team_id` is set.
        """
        user_id = values.get("user_id", None)
        team_id = values.get("team_id", None)
        if user_id and team_id:
            raise ValueError("Only `user_id` or `team_id` is allowed.")

        if not (user_id or team_id):
            raise ValueError(
                "Missing `user_id` or `team_id` for role assignment."
            )

        return values<|MERGE_RESOLUTION|>--- conflicted
+++ resolved
@@ -86,12 +86,9 @@
         Raises:
             AuthorizationException: If the token is invalid.
         """
-<<<<<<< HEAD
         # import here to keep these dependencies out of the client
         from jose import JWTError, jwt  # type: ignore[import]
 
-=======
->>>>>>> 8903da6d
         try:
             payload = jwt.decode(
                 token,
